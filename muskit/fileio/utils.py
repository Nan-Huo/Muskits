import miditoolkit
import numpy as np


def get_tick_to_time_mapping(ticks_per_beat, tempo_changes, max_tick=np.int32(1e6)):
    """
    Get mapping from ticks to seconds with tempo information
    """
    tick_to_time = np.zeros(max_tick + 1)
    num_tempi = len(tempo_changes)

    fianl_tick = max_tick
    acc_time = 0

    for idx in range(num_tempi):
        start_tick = tempo_changes[idx].time
        cur_tempo = int(tempo_changes[idx].tempo)

        # compute tick scale
        seconds_per_beat = 60 / cur_tempo
        seconds_per_tick = seconds_per_beat / float(ticks_per_beat)

        # set end tick of interval
        end_tick = tempo_changes[idx + 1].time if (idx + 1) < num_tempi else fianl_tick

        # wrtie interval
        ticks = np.arange(end_tick - start_tick + 1)
        tick_to_time[start_tick : end_tick + 1] = acc_time + seconds_per_tick * ticks
        acc_time = tick_to_time[end_tick]
    return tick_to_time


def midi_to_seq(
    midi_obj, dtype=np.int16, rate=22050, pitch_aug_factor=0, time_aug_factor=1, mode="format", time_shift=0.0125
):
    """method for midi_obj.
    Input:
        miditoolkit_object, sampling rate
    Output:
        note_seq: np.array([pitch1,pitch2....]), which length is equal to note.time*rate
        tempo_seq:np.array([pitch1,pitch2....]), which length is equal to note.time*rate
    """
    tick_to_time = midi_obj.get_tick_to_time_mapping()
    max_time = tick_to_time[-1]
    notes = midi_obj.instruments[0].notes
    notes.sort(key=lambda x: (x.start, x.pitch))

    tempos = midi_obj.tempo_changes
    tempos.sort(key=lambda x: (x.time, x.tempo))

    assert len(tempos) == 1     # NOTE(Shuai): the len(tempos) will be 1 if dataset are prepared successfully (kiritan, natsume, oniku, ofuton)

    if mode == "xiaoice":
        if len(tempos) == 1:
            tempo_BPM = tempos[0].tempo  # global information, beats per minute
            tempo_BPS = tempo_BPM / 60.0  # global information, beats per second

            note_seq = np.zeros(int(rate * max_time * time_aug_factor), dtype=dtype)
            tempo_seq = np.zeros(int(rate * max_time * time_aug_factor), dtype=dtype)
            for i in range(len(notes)):
                st = int(tick_to_time[notes[i].start] * rate * time_aug_factor)
                ed = int(tick_to_time[notes[i].end] * rate * time_aug_factor)
                note_seq[st:ed] = (
                    notes[i].pitch
                    if (pitch_aug_factor == 0 or notes[i].pitch == 0)
                    else (notes[i].pitch + pitch_aug_factor)
                )

                st_time = tick_to_time[notes[i].start] * time_aug_factor
                ed_time = tick_to_time[notes[i].end] * time_aug_factor
                note_duration = ed_time - st_time  # Beats in seconds
                beat_num = note_duration * tempo_BPS  # Beats nums in note
                beat_input = int(
                    beat_num / time_shift + 0.5
                )  # FIX ME! time_shift should align with input, not fixed 0.0125
                tempo_seq[st:ed] = beat_input

        else:
            # NOTE(Shuai): the len(tempos) will be 1 if dataset are prepared successfully (kiritan, natsume, oniku, ofuton)
            tempos_anchor = []
            for tempo_index in range(len(tempos)):
                tempo_now_tick = tempos[tempo_index].time
                if tempo_index + 1 >= len(tempos):
                    tempo_next_tick = midi_obj.max_tick
                else:
                    tempo_next_tick = tempos[tempo_index + 1].time

                tempo_dict = dict(
                    start=tempo_now_tick,
                    end=tempo_next_tick,
                    tempo=tempos[tempo_index].tempo,
                )
                tempos_anchor.append(tempo_dict)

            notes_res = []
            tempo_begin_index = 0
            for note_index in range(len(notes)):
                note_st_tick = notes[note_index].start
                note_ed_tick = notes[note_index].end

                for tempo_index in range(tempo_begin_index, len(tempos_anchor)):
                    tempo_st_tick = tempos_anchor[tempo_index]["start"]
                    tempo_ed_tick = tempos_anchor[tempo_index]["end"]

                    if tempo_st_tick <= note_st_tick and note_ed_tick <= tempo_ed_tick:
                        res_dict = dict(
                            start=note_st_tick,
                            end=note_ed_tick,
                            pitch=notes[note_index].pitch,
                            tempo=tempos_anchor[tempo_index]["tempo"],
                        )
                        notes_res.append(res_dict)
                        break
                    elif tempo_st_tick <= note_st_tick and tempo_ed_tick < note_ed_tick:
                        # tempo_ed_tick between [note_st_tick, note_ed_tick), which means tempo changes during this note
                        assert tempo_index + 1 < len(tempos_anchor)
                        res_dict = dict(
                            start=note_st_tick,
                            end=tempo_ed_tick,
                            pitch=notes[note_index].pitch,
                            tempo=tempos_anchor[tempo_index]["tempo"],
                        )
                        notes_res.append(res_dict)
                        res_dict = dict(
                            start=tempo_ed_tick,
                            end=note_ed_tick,
                            pitch=notes[note_index].pitch,
                            tempo=tempos_anchor[tempo_index + 1]["tempo"],
                        )
                        notes_res.append(res_dict)

                        tempo_begin_index += 1
                        break

            # import logging
            # logging.info(f"notes: {notes}, tempos: {tempos}, notes_res: {notes_res}")

            note_seq = np.zeros(int(rate * max_time * time_aug_factor), dtype=dtype)
            tempo_seq = np.zeros(int(rate * max_time * time_aug_factor), dtype=dtype)
            for i in range(len(notes_res)):
                st = int(tick_to_time[notes_res[i]["start"]] * rate * time_aug_factor)
                ed = int(tick_to_time[notes_res[i]["end"]] * rate * time_aug_factor)
                note_seq[st:ed] = (
                    notes_res[i]["pitch"]
                    if (pitch_aug_factor == 0 or notes_res[i]["pitch"] == 0)
                    else (notes_res[i]["pitch"] + pitch_aug_factor)
                )

                tempo_BPM = notes_res[i]["tempo"]  # global information, beats per minute
                tempo_BPS = tempo_BPM / 60.0  # global information, beats per second
                st_time = tick_to_time[notes_res[i]["start"]] * time_aug_factor
                ed_time = tick_to_time[notes_res[i]["end"]] * time_aug_factor
                note_duration = ed_time - st_time  # Beats in seconds
                beat_num = note_duration * tempo_BPS  # Beats nums in note
                beat_input = int(
                    beat_num / time_shift + 0.5
                )  # FIX ME! time_shift should align with input, not fixed 0.0125
                tempo_seq[st:ed] = beat_input
    else:
        # used for Format data or Training other acoustic model like RNN
        note_seq = np.zeros(int(rate * max_time * time_aug_factor), dtype=dtype)
        for i in range(len(notes)):
            st = int(tick_to_time[notes[i].start] * rate * time_aug_factor)
            ed = int(tick_to_time[notes[i].end] * rate * time_aug_factor)
            note_seq[st:ed] = (
                notes[i].pitch
                if (pitch_aug_factor == 0 or notes[i].pitch == 0)
                else (notes[i].pitch + pitch_aug_factor)
            )

        tempo_seq = np.zeros(int(rate * max_time * time_aug_factor), dtype=dtype)
        for i in range(len(tempos) - 1):
            st = int(tick_to_time[tempos[i].time] * rate * time_aug_factor)
            ed = int(tick_to_time[tempos[i + 1].time] * rate * time_aug_factor)
            tempo_seq[st:ed] = int(tempos[i].tempo + 0.5)
        st = int(tick_to_time[tempos[-1].time] * rate * time_aug_factor)
        tempo_seq[st:] = int(tempos[-1].tempo + 0.5)

    return note_seq, tempo_seq


def seq_to_midi(
    note_seq,
    tempo_seq,
    rate=24000,
    DEFAULT_RESOLUTION=960,
    DEFAULT_TEMPO=120,
    DEFAULT_VELOCITY=64,
):
    """method for note_seq.
    Input:
        note_seq, tempo_seq, sampling rate
    Output:
        miditoolkit_object with default resolution, tempo and velocity.
    """
    # get downbeat and note (no time)
    temp_notes = note_seq
    temp_tempos = tempo_seq
    ticks_per_beat = DEFAULT_RESOLUTION

    # get specific time for tempos
    tempos = []
    i = 0
    last_i = 0
    # acc_time = 0
    acc_tick = 0
    while i < len(temp_tempos):
        bpm = temp_tempos[i]
        ticks_per_second = DEFAULT_RESOLUTION * bpm / 60
        j = i
        while j + 1 < len(temp_tempos) and temp_tempos[j + 1] == bpm:
            j += 1
        if bpm == 0:
            bpm = DEFAULT_TEMPO
        tempos.append(miditoolkit.midi.containers.TempoChange(bpm, acc_tick))
        acc_tick += int((j - last_i + 1) * ticks_per_second / rate)

        last_i = j
        i = j + 1
    tick_to_time = get_tick_to_time_mapping(ticks_per_beat, tempos)

    # get specific time for notes
    notes = []
    i = 0
    while i < len(temp_notes):
        pitch = temp_notes[i]
        j = i
        while j + 1 < len(temp_notes) and temp_notes[j + 1] == pitch:
            j += 1
        st = i / rate
        ed = j / rate

        start = np.searchsorted(tick_to_time, st, "left")
        end = np.searchsorted(tick_to_time, ed, "left")
        if pitch > 0 and pitch <= 128:
            notes.append(
                miditoolkit.midi.containers.Note(
                    start=start, end=end, pitch=pitch, velocity=DEFAULT_VELOCITY
                )
            )

        i = j + 1

    # write
    midi = miditoolkit.midi.parser.MidiFile()
    midi.ticks_per_beat = DEFAULT_RESOLUTION
    # write instrument
    inst = miditoolkit.midi.containers.Instrument(0, is_drum=False)
    inst.notes = notes
    midi.instruments.append(inst)
    # write tempo
    midi.tempo_changes = tempos
    return midi


if __name__ == "__main__":
    import os

<<<<<<< HEAD
    # paths = os.listdir(
    #     "/data3/qt/Muskits/egs/kiritan/svs1/dump/raw/org/train/data/format_midi.18/"
    # )
    # # print(paths)
    # for p in paths:
    #     # path = '/data3/qt/Muskits/egs/kiritan/svs1/dump/raw/org/train/data/format_midi.18/kiritan11_0001.midi'
    #     path = (
    #         "/data3/qt/Muskits/egs/kiritan/svs1/dump/raw/org/train/data/format_midi.18/"
    #         + p
    #     )
    #     print(path)
    #     midi_obj = miditoolkit.midi.parser.MidiFile(path)
    #     note_seq, tempo_seq = midi_to_seq(midi_obj, np.int16, np.int16(16000))
    #     midi_obj = seq_to_midi(note_seq, tempo_seq, np.int16(16000))
    #     midi_path = "/data3/qt/songmass/output_res_prev/midiscp.mid"
    #     midi_obj.dump(midi_path)

    import miditoolkit

    path = "/data5/gs/Muskits/egs/ofuton_p_utagoe_db/svs1/dump/raw/org/dev/data/format_midi.1/ofuton_00000000000000momiji_0000.midi"
    midi_obj = miditoolkit.midi.parser.MidiFile(path)

    note_seq, tempo_seq = midi_to_seq(midi_obj, np.int16, np.int16(24000))

    print(f"note_seq: {note_seq[10000]}, note_seq.shape: {note_seq.shape}")

    note_list = []
    rootpath = (
        "/data5/gs/Muskits/egs/ofuton_p_utagoe_db/svs1/dump/raw/org/tr_no_dev/data"
    )
=======
    # import miditoolkit
    # path = "/data5/gs/Muskits/egs/kiritan/svs1/local/01_reconNew.midi"
    # # path = "/data5/gs/dataset/kiritan_singing/midi_label/01.mid"
    # midi_obj = miditoolkit.midi.parser.MidiFile(path)

    # note_seq, tempo_seq = midi_to_seq(midi_obj, np.int16, np.int16(24000))

    # tick_to_time = midi_obj.get_tick_to_time_mapping()
    # max_time = tick_to_time[-1]
    # notes = midi_obj.instruments[0].notes
    # notes.sort(key=lambda x: (x.start, x.pitch))

    # tempos = midi_obj.tempo_changes
    # tempos.sort(key=lambda x: (x.time, x.tempo))

    # print(f"midi_obj: {midi_obj}")
    # # print(f"notes: {notes}")
    # print(f"tempos: {tempos}")
    # # print(f"note_seq: {note_seq[10000]}, note_seq.shape: {note_seq.shape}")
    # print(f"tempo_seq: {tempo_seq}, tempo_seq.shape: {tempo_seq.shape}")

    # # midi_obj = seq_to_midi(note_seq, tempo_seq, np.int16(24000))
    # # midi_obj.dump("/data5/gs/Muskits/egs/kiritan/svs1/local/01_reconNew.midi")

    # path = "/data5/gs/dataset/Natsume_Singing_DB/midi"
    # for p in os.listdir(path):
    #     midi_obj = miditoolkit.midi.parser.MidiFile(os.path.join(path,p))
    #     tempos = midi_obj.tempo_changes
    #     tempos.sort(key=lambda x: (x.time, x.tempo))
    #     assert len(tempos) == 1
    
    # dataset_rootPath = "/data5/gs/dataset/ONIKU_KURUMI_UTAGOE_DB"
    # for song_folder in os.listdir(dataset_rootPath):
    #         song_folder = os.path.join(dataset_rootPath, song_folder)
    #         if os.path.isdir( song_folder ):
    #             for song in os.listdir(song_folder):
    #                 if song.endswith(".mid") or song.endswith(".midi"):
    #                     song_path = os.path.join(song_folder, song)
    #                     print(song_path)
                        
    #                     midi_obj = miditoolkit.midi.parser.MidiFile(song_path)
    #                     tempos = midi_obj.tempo_changes
    #                     tempos.sort(key=lambda x: (x.time, x.tempo))
    #                     assert len(tempos) == 1


    note_list = []
    rootpath = "/data5/gs/Muskits/egs/kiritan/svs1/dump/raw/org/tr_no_dev/data"
>>>>>>> 3d73a77c

    for index in range(1, 33):
        folderName = f"format_midi.{str(index)}"
        folderPath = os.path.join(rootpath, folderName)
        for filename in os.listdir(folderPath):
            if filename.endswith(".midi"):
                midiPath = os.path.join(folderPath, filename)

                midi_obj = miditoolkit.midi.parser.MidiFile(midiPath)
                note_seq, tempo_seq = midi_to_seq(midi_obj, np.int16, np.int16(24000))

                note_list.append(note_seq)
                # print(np.mean(note_seq))
    res = np.hstack(note_list)

    print(f"shape: {res.shape}, mean: {np.mean(res)}")


    # speaker_lst = ["oniku", "ofuton", "kiritan", "natsume"]
    # mean of F0 = [66.02, 53.15, 55.20, 53.83]<|MERGE_RESOLUTION|>--- conflicted
+++ resolved
@@ -256,24 +256,6 @@
 if __name__ == "__main__":
     import os
 
-<<<<<<< HEAD
-    # paths = os.listdir(
-    #     "/data3/qt/Muskits/egs/kiritan/svs1/dump/raw/org/train/data/format_midi.18/"
-    # )
-    # # print(paths)
-    # for p in paths:
-    #     # path = '/data3/qt/Muskits/egs/kiritan/svs1/dump/raw/org/train/data/format_midi.18/kiritan11_0001.midi'
-    #     path = (
-    #         "/data3/qt/Muskits/egs/kiritan/svs1/dump/raw/org/train/data/format_midi.18/"
-    #         + p
-    #     )
-    #     print(path)
-    #     midi_obj = miditoolkit.midi.parser.MidiFile(path)
-    #     note_seq, tempo_seq = midi_to_seq(midi_obj, np.int16, np.int16(16000))
-    #     midi_obj = seq_to_midi(note_seq, tempo_seq, np.int16(16000))
-    #     midi_path = "/data3/qt/songmass/output_res_prev/midiscp.mid"
-    #     midi_obj.dump(midi_path)
-
     import miditoolkit
 
     path = "/data5/gs/Muskits/egs/ofuton_p_utagoe_db/svs1/dump/raw/org/dev/data/format_midi.1/ofuton_00000000000000momiji_0000.midi"
@@ -284,59 +266,7 @@
     print(f"note_seq: {note_seq[10000]}, note_seq.shape: {note_seq.shape}")
 
     note_list = []
-    rootpath = (
-        "/data5/gs/Muskits/egs/ofuton_p_utagoe_db/svs1/dump/raw/org/tr_no_dev/data"
-    )
-=======
-    # import miditoolkit
-    # path = "/data5/gs/Muskits/egs/kiritan/svs1/local/01_reconNew.midi"
-    # # path = "/data5/gs/dataset/kiritan_singing/midi_label/01.mid"
-    # midi_obj = miditoolkit.midi.parser.MidiFile(path)
-
-    # note_seq, tempo_seq = midi_to_seq(midi_obj, np.int16, np.int16(24000))
-
-    # tick_to_time = midi_obj.get_tick_to_time_mapping()
-    # max_time = tick_to_time[-1]
-    # notes = midi_obj.instruments[0].notes
-    # notes.sort(key=lambda x: (x.start, x.pitch))
-
-    # tempos = midi_obj.tempo_changes
-    # tempos.sort(key=lambda x: (x.time, x.tempo))
-
-    # print(f"midi_obj: {midi_obj}")
-    # # print(f"notes: {notes}")
-    # print(f"tempos: {tempos}")
-    # # print(f"note_seq: {note_seq[10000]}, note_seq.shape: {note_seq.shape}")
-    # print(f"tempo_seq: {tempo_seq}, tempo_seq.shape: {tempo_seq.shape}")
-
-    # # midi_obj = seq_to_midi(note_seq, tempo_seq, np.int16(24000))
-    # # midi_obj.dump("/data5/gs/Muskits/egs/kiritan/svs1/local/01_reconNew.midi")
-
-    # path = "/data5/gs/dataset/Natsume_Singing_DB/midi"
-    # for p in os.listdir(path):
-    #     midi_obj = miditoolkit.midi.parser.MidiFile(os.path.join(path,p))
-    #     tempos = midi_obj.tempo_changes
-    #     tempos.sort(key=lambda x: (x.time, x.tempo))
-    #     assert len(tempos) == 1
-    
-    # dataset_rootPath = "/data5/gs/dataset/ONIKU_KURUMI_UTAGOE_DB"
-    # for song_folder in os.listdir(dataset_rootPath):
-    #         song_folder = os.path.join(dataset_rootPath, song_folder)
-    #         if os.path.isdir( song_folder ):
-    #             for song in os.listdir(song_folder):
-    #                 if song.endswith(".mid") or song.endswith(".midi"):
-    #                     song_path = os.path.join(song_folder, song)
-    #                     print(song_path)
-                        
-    #                     midi_obj = miditoolkit.midi.parser.MidiFile(song_path)
-    #                     tempos = midi_obj.tempo_changes
-    #                     tempos.sort(key=lambda x: (x.time, x.tempo))
-    #                     assert len(tempos) == 1
-
-
-    note_list = []
     rootpath = "/data5/gs/Muskits/egs/kiritan/svs1/dump/raw/org/tr_no_dev/data"
->>>>>>> 3d73a77c
 
     for index in range(1, 33):
         folderName = f"format_midi.{str(index)}"
