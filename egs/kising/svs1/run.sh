#!/usr/bin/env bash
# Set bash to 'debug' mode, it will exit on :
# -e 'error', -u 'undefined variable', -o ... 'error in pipeline', -x 'print commands',
set -e
set -u
set -o pipefail

# spectrogram-related arguments
fs=24000
fmin=80
fmax=7600
n_fft=2048
n_shift=300
win_length=1200

score_feats_extract=frame_score_feats   # frame_score_feats | syllable_score_feats
<<<<<<< HEAD
expdir=exp/xiaoice_nodp_opencpop
=======
>>>>>>> a22c9da0

opts=
if [ "${fs}" -eq 48000 ]; then
    # To suppress recreation, specify wav format
    opts="--audio_format wav "
else
    opts="--audio_format wav "
fi

train_set=tr_no_dev
valid_set=dev
test_sets="dev eval"

# training and inference configuration
# train_config=conf/tuning/train_xiaoice_noDP.yaml
train_config=conf/train.yaml
inference_config=conf/decode.yaml

# text related processing arguments
g2p=none
cleaner=none

#     --pretrained_model /home/exx/jiatong/projects/svs/Muskits/egs/multilingual_four/svs1/exp/svs_train_xiaoice_noDP_raw_phn_none_multi/latest.pth \

./svs.sh \
    --lang zh \
<<<<<<< HEAD
    --stage 6 \
    --stop_stage 100 \
=======
>>>>>>> a22c9da0
    --local_data_opts "--stage 2 $(pwd)" \
    --feats_type raw \
    --pitch_extract None \
    --fs "${fs}" \
    --fmax "${fmax}" \
    --n_fft "${n_fft}" \
    --n_shift "${n_shift}" \
    --win_length "${win_length}" \
    --token_type phn \
    --g2p ${g2p} \
    --cleaner ${cleaner} \
    --train_config "${train_config}" \
    --inference_config "${inference_config}" \
    --train_set "${train_set}" \
    --valid_set "${valid_set}" \
    --test_sets "${test_sets}" \
    --score_feats_extract "${score_feats_extract}" \
    --srctexts "data/${train_set}/text" \
<<<<<<< HEAD
    --svs_exp ${expdir} \
    --ignore_init_mismatch true \
    --pretrained_model /home/exx/jiatong/projects/svs/Muskits/egs/opencpop/svs1/exp/xiaoice_nodp/train.loss.best.pth \
    --vocoder_file /home/exx/jiatong/projects/svs/ParallelWaveGAN/egs/kising/voc1/exp/tr_no_dev_kising_hifigan.v1/checkpoint-300000steps.pkl \
=======
>>>>>>> a22c9da0
    --ngpu 1 \
    ${opts} "$@"<|MERGE_RESOLUTION|>--- conflicted
+++ resolved
@@ -14,10 +14,6 @@
 win_length=1200
 
 score_feats_extract=frame_score_feats   # frame_score_feats | syllable_score_feats
-<<<<<<< HEAD
-expdir=exp/xiaoice_nodp_opencpop
-=======
->>>>>>> a22c9da0
 
 opts=
 if [ "${fs}" -eq 48000 ]; then
@@ -44,11 +40,6 @@
 
 ./svs.sh \
     --lang zh \
-<<<<<<< HEAD
-    --stage 6 \
-    --stop_stage 100 \
-=======
->>>>>>> a22c9da0
     --local_data_opts "--stage 2 $(pwd)" \
     --feats_type raw \
     --pitch_extract None \
@@ -67,12 +58,5 @@
     --test_sets "${test_sets}" \
     --score_feats_extract "${score_feats_extract}" \
     --srctexts "data/${train_set}/text" \
-<<<<<<< HEAD
-    --svs_exp ${expdir} \
-    --ignore_init_mismatch true \
-    --pretrained_model /home/exx/jiatong/projects/svs/Muskits/egs/opencpop/svs1/exp/xiaoice_nodp/train.loss.best.pth \
-    --vocoder_file /home/exx/jiatong/projects/svs/ParallelWaveGAN/egs/kising/voc1/exp/tr_no_dev_kising_hifigan.v1/checkpoint-300000steps.pkl \
-=======
->>>>>>> a22c9da0
     --ngpu 1 \
     ${opts} "$@"